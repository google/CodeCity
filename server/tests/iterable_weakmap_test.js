--- conflicted
+++ resolved
@@ -30,11 +30,7 @@
  * Request garbage collection and cycle the event loop to give
  * finalisers a chance to be run.  No guarantees about either,
  * unfortunately.
-<<<<<<< HEAD
- * @return {void}
-=======
  * @return {!Promise<void>}
->>>>>>> f106680b
  */
 async function gcAndFinalise() {
   // Cycle event loop to allow finalisers to run.  Need to cycle it
