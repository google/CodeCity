[
  {
    "options": {"skipBindings": ["lastModifiedTime", "lastModifiedUser"]}
  }, {
    "header": [
      "/**",
      " * @license",
      " * Copyright <YEAR> Google LLC",
      " *",
      " * Licensed under the Apache License, Version 2.0 (the \"License\");",
      " * you may not use this file except in compliance with the License.",
      " * You may obtain a copy of the License at",
      " *",
      " *   http://www.apache.org/licenses/LICENSE-2.0",
      " *",
      " * Unless required by applicable law or agreed to in writing, software",
      " * distributed under the License is distributed on an \"AS IS\" BASIS,",
      " * WITHOUT WARRANTIES OR CONDITIONS OF ANY KIND, either express or implied.",
      " * See the License for the specific language governing permissions and",
      " * limitations under the License.",
      " */",
      "",
      "/**",
      " * @fileoverview <OVERVIEW>",
      " */",
      "",
      "//////////////////////////////////////////////////////////////////////",
      "// AUTO-GENERATED CODE FROM DUMP.  EDIT WITH CAUTION!",
      "//////////////////////////////////////////////////////////////////////",
      "\n"
    ],
    "filename": "../var/dump/core_00_es5.js",
    "headerSubs": {
      "<YEAR>": "2017",
      "<OVERVIEW>": [
        "Load builtins and add polyfills to bring the server's partial",
        " * JavaScript implementation up to ECMAScript 5.1 (or close to it)."
      ]
    },
    "contents": [
      "Object",
      "Function",
      "Array",
      "String",
      "Boolean",
      "Number",
      "Date",
      "RegExp",
      "Error",
      "EvalError",
      "RangeError",
      "ReferenceError",
      "SyntaxError",
      "TypeError",
      "URIError",
      "Math",
      "JSON",
      "decodeURI",
      "decodeURIComponent",
      "encodeURI",
      "encodeURIComponent",
      "escape",
      "isFinite",
      "isNaN",
      "parseFloat",
      "parseInt",
      "unescape"
    ]
  }, {
    "filename": "../var/dump/core_00_es6.js",
    "headerSubs": {
      "<YEAR>": "2017",
      "<OVERVIEW>": [
        "Load builtins and add polyfills to bring the server's partial",
        " * JavaScript implementation to include some features of ECMAScript 6."
      ]
    },
    "contents": [
      "Object.is",
      "Object.setPrototypeOf",
      "Array.from",
      "Array.prototype.find",
      "Array.prototype.findIndex",
      "String.prototype.endsWith",
      "String.prototype.includes",
      "String.prototype.repeat",
      "String.prototype.startsWith",
      "Number.isFinite",
      "Number.isNaN",
      "Number.isSafeInteger",
      "Number.EPSILON",
      "Number.MAX_SAFE_INTEGER",
      "Math.sign",
      "Math.trunc",
      "WeakMap"
    ]
  }, {
    "filename": "../var/dump/core_00_es7.js",
    "headerSubs": {
      "<YEAR>": "2017",
      "<OVERVIEW>": [
        "Load builtins and add polyfills to bring the server's partial",
        " * JavaScript implementation to include some features of ECMAScript 7."
      ]
    },
    "contents": [
      "Array.prototype.includes"
    ]
  }, {
    "filename": "../var/dump/core_00_esx.js",
    "headerSubs": {
      "<YEAR>": "2017",
      "<OVERVIEW>": [
        "Load builtins and add polyfills for Code City-specific extensions to",
        " * JavaScript."
      ]
    },
    "contents": [
      "Object.getOwnerOf",
      "Object.setOwnerOf",
      "Thread",
      "PermissionError",
      "Array.prototype.join",
      "suspend",
      "setTimeout",
      "clearTimeout"
    ]
  },

  {
    "filename": "core_10_base.js",
    "headerSubs": {
      "<YEAR>": "2017",
      "<OVERVIEW>": "Database core for Code City."
    },
    "prune": ["$.system.onStartup.thread_"],
    "contents": [
      "perms",
      "setPerms",
      {"path": "$", "do": "SET"},
      "$.root",
      "$.system",
      "user",
      {"path": "$.utils", "do": "ATTR"},
      {"path": "$.utils.validate", "do": "ATTR"},
      {"path": "$.servers", "do": "ATTR"}
    ]
  }, {
    "filename": "core_11_$.utils.js",
    "headerSubs": {
      "<YEAR>": "2020",
      "<OVERVIEW>": "Basic utilities for Code City."
    },
    "contents": [
      "$.utils",
      "$.utils.array",
      "$.utils.object",
      "$.utils.string"
    ]
  }, {
    "filename": "core_12_$.utils.code.js",
    "headerSubs": {
      "<YEAR>": "2018",
      "<OVERVIEW>": "Code utilities for Code City."
    },
    "contents": ["$.utils.code"]
  }, {
    "filename": "core_13_$.Selector.js",
    "headerSubs": {
      "<YEAR>": "2018",
      "<OVERVIEW>": "Selector implementation for Code City core."
    },
    "pruneRest": ["$.Selector.cache_", "$.Selector.sortByBadness.cache_"],
    "contents": [
      "$.Selector",
      "$.utils.Binding",
      {"path": "$.Selector.cache_", "do": "ATTR"},
      {"path": "$.Selector.sortByBadness.cache_", "do": "ATTR"}
    ]
  },

  {
    "filename": "core_20_$.utils.html.js",
    "headerSubs": {
      "<YEAR>": "2018",
      "<OVERVIEW>": "HTML utilities for Code City."
    },
    "contents": ["$.utils.html"]
  }, {
    "filename": "core_21_$.Jssp.js",
    "headerSubs": {
      "<YEAR>": "2017",
      "<OVERVIEW>": "JavaScript Server Pages for Code City."
    },
    "contents": ["$.Jssp"]
  }, {
    "filename": "core_22_$.connection.js",
    "headerSubs": {
      "<YEAR>": "2017",
      "<OVERVIEW>": "Connection object for Code City."
    },
    "contents": ["$.connection"]
  }, {
    "filename": "core_23_$.servers.http.js",
    "headerSubs": {
      "<YEAR>": "2017",
      "<OVERVIEW>": "Webserver for Code City."
    },
    "contents": ["$.servers.http"]
  }, {
    "filename": "core_24_$.www.js",
    "headerSubs": {
      "<YEAR>": "2017",
      "<OVERVIEW>": "Top-level URL handlers for Code City."
    },
    "contents": [
      {"path": "$.http", "do": "ATTR"},
      {"path": "$.http['www.']", "do": "ATTR"},
      "$.http['www.'][404]",
      "$.http['www.']['/']",
      "$.http['www.']['/mirror']",
      "$.http['www.']['/robots.txt']",
      {"path": "$.www", "do": "ATTR"}
    ]
  }, {
    "filename": "core_25_$.db.tempId.js",
    "headerSubs": {
      "<YEAR>": "2018",
      "<OVERVIEW>": "Temporary ID database for Code City."
    },
    "contents": [
      {"path": "$.db", "do": "ATTR"},
      "$.db.tempId",
      {"path": "$.db.tempId.tempIds_", "do": "ATTR"},
      {"path": "$.db.tempId.cleanThread_", "do": "ATTR"}
    ]
  }, {
    "filename": "core_25_$.userDatabase.js",
    "headerSubs": {
      "<YEAR>": "2017",
      "<OVERVIEW>": "User database for Code City."
    },
    "contents": [
      "$.userDatabase",
      {"path": "$.userDatabase.byMd5", "do": "ATTR"}
    ]
  }, {
    "filename": "core_26_$.www.editor.js",
    "headerSubs": {
      "<YEAR>": "2017",
      "<OVERVIEW>": "Inline code editor for Code City."
    },
    "contents": [
      "$.http['www.'].editor",
      "$.http['www.']['/editor']"
    ]
  }, {
    "filename": "core_27_$.www.code.js",
    "headerSubs": {
      "<YEAR>": "2018",
      "<OVERVIEW>": "Web-based code explorer/editor for Code City."
    },
    "contents": [
      "$.www.code",
      "$.http['code.']",
      "$.www['/code']",
      "$.www['/code/editor']",
      "$.www['/code/objectPanel']"
    ]
  }, {
    "filename": "core_28_$.servers.eval.js",
    "headerSubs": {
      "<YEAR>": "2020",
      "<OVERVIEW>": "Eval server for Code City."
    },
    "contents": [
      "$.servers.eval"
    ]
  },

  {
    "filename": "core_30_$.utils.command.js",
    "headerSubs": {
      "<YEAR>": "2017",
      "<OVERVIEW>": "Command parser for Code City"
    },
    "contents": ["$.utils.command"]
  }, {
    "filename": "core_31_$.utils_world.js",
    "headerSubs": {
      "<YEAR>": "2017",
      "<OVERVIEW>": "World-related utils for Code City."
    },
    "contents": [
      "$.utils.commandMenu",
      "$.utils.replacePhysicalsWithName"
    ]
  }, {
    "filename": "core_32_physical.js",
    "headerSubs": {
      "<YEAR>": "2017",
      "<OVERVIEW>": "Physical object prototype for Code City."
    },
    "contents": [
      "$.physical",
      {"path": "$.physicals", "do": "ATTR"},
      {"path": "$.physicals['Physical object prototype']", "do": "ATTR"},
      "$.utils.validate.physicals",
      "$.garbage"
    ]
  }, {
    "filename": "core_33_world.js",
    "headerSubs": {
      "<YEAR>": "2017",
      "<OVERVIEW>": "Generic physical object types for Code City."
    },
    "contents": [
      "$.user",
      "$.room",
      "$.thing",
      "$.container",
      {"path": "$.physicals['User prototype']", "do": "ATTR"},
      {"path": "$.physicals['Room prototype']", "do": "ATTR"},
      {"path": "$.physicals['Thing prototype']", "do": "ATTR"},
      {"path": "$.physicals['Container prototype']", "do": "ATTR"}
    ]
  }, {
    "filename": "core_34_$.servers.telnet.js",
    "headerSubs": {
      "<YEAR>": "2017",
      "<OVERVIEW>": "Telnet server for Code City."
    },
    "pruneRest": ["$.servers.telnet.connected"],
    "contents": [
<<<<<<< HEAD
      "$.userDatabase",
      {"path": "$.userDatabase.byMd5", "do": "ATTR"},
=======
>>>>>>> 95dca919
      "$.servers.telnet",
      {"path": "$.servers.telnet.connected", "do": "ATTR"}
    ]
  },

  {
    "headerSubs": {
      "<YEAR>": "2017",
      "<OVERVIEW>": "Initial starting room for Code City."
    },
    "filename": "core_40_$.startRoom.js",
    "prune": ["$.clock.thread_"],
    "contents": [
      {"path": "$.startRoom", "do": "DONE"},
      "$.startRoom{proto}",
      "$.startRoom{owner}",
      "$.startRoom.location",
      {"path": "$.startRoom.contents_", "do": "DONE"},
      {"path": "$.startRoom.contents_.forObj", "do": "DONE"},
      {"path": "$.startRoom.contents_.forKey", "do": "DONE"},
      "$.startRoom.name",
      "$.startRoom.description",
      "$.startRoom.roll",
      "$.clock"
    ]
  }, {
    "headerSubs": {
      "<YEAR>": "2018",
      "<OVERVIEW>": "Translation room and tutorial  demo for Code City."
    },
    "filename": "core_41_deutsche_zimmer.js",
    "contents": [
      "$.physicals['Das deutsche Zimmer']",
      "$.tutorial",
      {"path": "$.tutorial.location", "do": "DECL"},
      {"path": "$.tutorial.user", "do": "DECL"},
      {"path": "$.tutorial.thread", "do": "DECL"},
      {"path": "$.tutorial.step", "do": "DECL"},
      {"path": "$.tutorial.room", "do": "DECL"},
      {"path": "$.tutorial.origFunc", "do": "DECL"},
      {"path": "$.physicals.tutorial", "do": "DONE"}
    ]
  }, {
    "filename": "core_42_plant.js",
    "headerSubs": {
      "<YEAR>": "2018",
      "<OVERVIEW>": "Plant demo for Code City."
    },
    "contents": [
      "$.seed",
      {"path": "$.seed.location", "do": "DECL"},
      {"path": "$.physicals['Generic Seed']", "do": "DONE"},
      "$.pot",
      {"path": "$.pot.location", "do": "DECL"},
      {"path": "$.pot.seed", "do": "DECL"},
      {"path": "$.pot.stage", "do": "DECL"},
      "$.pot.stages",
      {"path": "$.physicals['flower pot']", "do": "DONE"},
      "$.thrower",
      {"path": "$.thrower.location", "do": "DECL"},
      {"path": "$.thrower.savedSvg", "do": "DECL"},
      {"path": "$.physicals['a flame thrower']", "do": "DONE"}
    ]
  }, {
    "filename": "core_43_genetics_lab.js",
    "headerSubs": {
      "<YEAR>": "2020",
      "<OVERVIEW>": "Genetics lab demo for Code City."
    },
    "contents": [
      "$.physicals['Genetics Lab']",
      {"path": "$.physicals['Genetics Lab'].contents_", "do": "DONE"},
      {"path": "$.physicals['Genetics Lab'].contents_.forObj", "do": "DONE"},
      {"path": "$.physicals['Genetics Lab'].contents_.forKey", "do": "DONE"},
      "$.cage",
      {"path": "$.cage.location", "do": "DECL"},
      {"path": "$.physicals.cage", "do": "DONE"},
      "$.physicals['Genetic Mouse Prototype']",
      "$.www['/geneticsEditor']"
    ]
  }, {
    "filename": "core_44_$.assistant.js",
    "headerSubs": {
      "<YEAR>": "2020",
      "<OVERVIEW>": "Voice-activated assistant demo for Code City."
    },
    "contents": [
      "$.assistant",
      {"path": "$.assistant.location", "do": "DECL"},
      {"path": "$.assistant.lastActivated", "do": "DECL"},
      {"path": "$.physicals.assistant", "do": "DONE"}
    ]
  }, {
    "filename": "core_45_Challenge_Room.js",
    "headerSubs": {
      "<YEAR>": "2020",
      "<OVERVIEW>": "Challenge room demo for Code City."
    },
    "contents": [
      "$.physicals['Challenge room']",
      "$.physicals['light switch']",
      "$.physicals.chest",
      "$.physicals.safe",
      "$.physicals.food",
      "$.physicals.girl"
    ]
  },

  {
    "options": {"skipBindings": []}
  }, {
    "filename": "../database/db_00_core_lastModified.js",
    "headerSubs": {
      "<YEAR>": "2020",
      "<OVERVIEW>": "Edit history info for Code City core."
    },
    "contents": [
      "Object",
      "Function",
      "Array",
      "String",
      "Boolean",
      "Number",
      "Date",
      "RegExp",
      "Error",
      "EvalError",
      "RangeError",
      "ReferenceError",
      "SyntaxError",
      "TypeError",
      "URIError",
      "Math",
      "JSON",
      "WeakMap",
      "decodeURI",
      "decodeURIComponent",
      "encodeURI",
      "encodeURIComponent",
      "escape",
      "isFinite",
      "isNaN",
      "parseFloat",
      "parseInt",
      "unescape",
      "Thread",
      "PermissionError",
      "Array.prototype.join",
      "suspend",
      "setTimeout",
      "clearTimeout",
      "perms",
      "setPerms",
      "user",
      "$.Jssp",
      "$.Selector",
      "$.cage",
      "$.clock",
      "$.connection",
      "$.container",
      "$.db.tempId",
      "$.garbage",
      "$.physical",
      "$.physicals.cage",
      "$.physicals['Das deutsche Zimmer']",
      "$.physicals['Genetics Lab']",
      "$.physicals['Genetic Mouse Prototype']",
      "$.physicals.Hangout",
      "$.room",
      "$.root",
      "$.servers.http",
      "$.servers.telnet",
      "$.startRoom.roll",
      "$.system",
      "$.thing",
      "$.tutorial",
      "$.user",
      "$.utils.Binding",
      "$.utils.array",
      "$.utils.code",
      "$.utils.command",
      "$.utils.commandMenu",
      "$.utils.html",
      "$.utils.object",
      "$.utils.replacePhysicalsWithName",
      "$.utils.string",
      "$.utils.validate.physicals",
      "$.www.code",
      "$.www.editor",
      "$.www[404]",
      "$.www['/']",
      "$.www['/code']",
      "$.www['/code/editor']",
      "$.www['/code/objectPanel']",
      "$.www['/editor']",
      "$.www['/geneticsEditor']",
      "$.www['/robots.txt']"
    ]
  }, {
    "filename": "../database/db_01_world.js",
    "headerSubs": {
      "<YEAR>": "2017",
      "<OVERVIEW>": "Main database for google.codecity.world."
    },
    "contents": [
      "$"
    ]
  }, {
    "options": {"treeOnly": false}
  }, {
    "filename": "../database/db_99_leftovers.js",
    "header": "",
    "rest": true
  }
]<|MERGE_RESOLUTION|>--- conflicted
+++ resolved
@@ -332,11 +332,8 @@
     },
     "pruneRest": ["$.servers.telnet.connected"],
     "contents": [
-<<<<<<< HEAD
       "$.userDatabase",
       {"path": "$.userDatabase.byMd5", "do": "ATTR"},
-=======
->>>>>>> 95dca919
       "$.servers.telnet",
       {"path": "$.servers.telnet.connected", "do": "ATTR"}
     ]
